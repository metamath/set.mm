# This file lists the avatars (download images) for people, in the form
# URL space person-name.file-type
# Most of these avatars are GitHub avatars, as those are already public;
# please record the original account URL in a comment so people don't
# have to work out the username mapping.
# If the avatar is not available for download, but has otherwise been approved,
# please document that in this file as a comment.

# For Norman Megill we use the image used on the 2019 Metamath book cover.
https://raw.githubusercontent.com/metamath/metamath-book/master/cover/norm2011-408b.png Norman Megill.png

# David A. Wheeler: Use his personal website image.
# This was also used for the 2019 Metamath book cover.
https://dwheeler.com/dwheeler2003.jpg David A. Wheeler.png

# Mario Carneiro
# https://github.com/digama0
https://avatars2.githubusercontent.com/u/868588?s=460&v=4 Mario Carneiro.png

# Benoit Jubin
# https://github.com/benjub
https://avatars3.githubusercontent.com/u/41090811?s=460&v=4 Benoit Jubin.png

# https://github.com/raphlinus
https://avatars1.githubusercontent.com/u/242367?s=460&v=4 Raph Levien.png

# https://github.com/sorear
https://avatars2.githubusercontent.com/u/92735?s=460&v=4 Stefan O'Rear.png

# https://github.com/sctfn
https://avatars3.githubusercontent.com/u/996440?s=460&v=4 Scott Fenton.png

# Alan Sare, from public obituary
# https://www.legacy.com/obituaries/name/alan-sare-obituary?pid=191902853
https://cache.legacy.net/legacy/images/cobrands/TheTimes-Tribune/photos/8128942_20190325.jpg Alan Sare.jpg

# https://github.com/Drahflow
https://avatars0.githubusercontent.com/u/609223?s=460&v=4 Drahflow.png

# https://github.com/jkingdon
https://avatars3.githubusercontent.com/u/16878?s=460&u=fbb94f22f3655a6907eb6d8565df2851248d22f3&v=4 Jim Kingdon.png

# Paul Chapman's avatar is derived from https://twitter.com/igblan per email
# from Paul Chapman dated Tue, 1 Oct 2019 18:01:34 +0100
# subject Re: [Metamath] Looking for publicly-acknowledged avatars for Gource
# on Metamath mailing list
# David A. Wheeler extracted the image and put it on his website
# so it could extracted here.
https://dwheeler.com/images/Paul%20Chapman.png Paul Chapman.png

# Jon Pennant (JPP) asked on 2020-04-11 that I use the image in
# https://imgur.com/QeCKSj4
https://i.imgur.com/QeCKSj4.jpg Jon Pennant.jpg

# Wolf Lammen posted the following to the Metamath mailing list of
# Tue, 1 Oct 2019 23:04:56 -0700 (PDT)
# From: "'ookami' via Metamath"
# "You may use the Chinese/Japanese character displayed here
# https://www.japanesewordswriting.com/image-of-japanese-kanji-for-wolf-and-related-words-700/
# I don't know whether taking a screenshot creates copyright issues. As an
# alternative, take the character from one of various Unicode fonts. Here is
# its representation in text: 狼
# For those curious: My first name matches that of the animal wolve in
# German, and the character is its representation in Japanese kanji (and
# Chinese as well, I believe).."
#
# David A. Wheeler: I'm not a lawyer. It may be true that we could use
# http://www.japanesewordswriting.com/images/ookami.png
# but out of an abundance of caution I will instead recreate a simple
# image with the word (it's easy to do).

# On 2020-04-30 David Harvey agreed to let his image from this page:
# https://web.maths.unsw.edu.au/~davidharvey/
# be used to represent his contributions to Metamath.
# David Harvey was the first external contributor to the
# Metamath Proof Explorer (it was a simplification of notnot2 on 1999-09-05):
https://web.maths.unsw.edu.au/~davidharvey/david-harvey.jpg David Harvey.jpg

# On Tue, 1 Oct 2019 20:21:20 +0200
# Alexander van der Vekens sent an email to David A. Wheeler saying,
# "here is a picture of me (from my linkedin profile) you can use for the
# Gource visualization."
<<<<<<< HEAD

# On Wed, 1 Apr 2020 14:10:07 -0700 (PDT)
# The Dr. Loof Lipra requested that his avatar should be taken from this link:  
https://i1.wp.com/freevintageimages.co.uk/wp-content/uploads/2018/04/Black-Finned-Sparus.jpg?fit=2000%2C1330&ssl=1 Fool Lipra.png
=======
#
# Gérard Lang graciously emailed to David A. Wheeler
# on 2020-04-11 a .psd file of his face.
# Unfortunately Gource can't handle .psd files, so David hand-converted it.
#
# Thierry Arnoux (Tirix) emailed to David A. Wheeler on 2020-04-11
# his GitHub avatar.
https://avatars1.githubusercontent.com/u/5831830?s=460&u=f6f5b09d5cf50718cbae7b63656e5eb0baa6c923&v=4 Thierry Arnoux.png

# On 2020-04-12 Stanislas Polu emailed avatars for himself and OpenAI
# to David A. Wheeler. For OpenAI he sent a .tif file, but many tools
# can't handle that format, so "convert" was used to create a .png file.

# Giovanni Mascellani
# On 2020-04-30 Giovanni Mascellani pointed out his Gravatar:
https://www.gravatar.com/avatar/decd3ea69d3387db2ffb5394ab7abebd?size=256 Giovanni Mascellani.jpg
>>>>>>> 15eb57ba
<|MERGE_RESOLUTION|>--- conflicted
+++ resolved
@@ -80,12 +80,11 @@
 # Alexander van der Vekens sent an email to David A. Wheeler saying,
 # "here is a picture of me (from my linkedin profile) you can use for the
 # Gource visualization."
-<<<<<<< HEAD
 
 # On Wed, 1 Apr 2020 14:10:07 -0700 (PDT)
 # The Dr. Loof Lipra requested that his avatar should be taken from this link:  
 https://i1.wp.com/freevintageimages.co.uk/wp-content/uploads/2018/04/Black-Finned-Sparus.jpg?fit=2000%2C1330&ssl=1 Fool Lipra.png
-=======
+
 #
 # Gérard Lang graciously emailed to David A. Wheeler
 # on 2020-04-11 a .psd file of his face.
@@ -101,5 +100,4 @@
 
 # Giovanni Mascellani
 # On 2020-04-30 Giovanni Mascellani pointed out his Gravatar:
-https://www.gravatar.com/avatar/decd3ea69d3387db2ffb5394ab7abebd?size=256 Giovanni Mascellani.jpg
->>>>>>> 15eb57ba
+https://www.gravatar.com/avatar/decd3ea69d3387db2ffb5394ab7abebd?size=256 Giovanni Mascellani.jpg