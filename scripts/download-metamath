#!/bin/sh

# Get metamath C program and supporting files (to validate against them)
# We create subdirectory "metamath/" and put metamath.tar.bz2 there, and
# also download symbols.tar.bz2 into the current directory & untar it.

# 8/29/18 NM Some mirrors don't allow directory listing
# Note that set.mm includes mmset.html and mmhil.html

set -v -e
set -x

# Return URL for latest zipball of GitHub repo named "$1".
# We determine the "latest" version from the number itself, not the date,
# since an older commit might be tagged later on.
# We do not use this any more, because the API is rate-limited.
# latest_zipball () {
#   echo "Debug info for latest_zipball $1" >&2
#   curl "https://api.github.com/repos/$1/tags" >&2
#   echo "End of debug output from latest_version" >&2
#   curl "https://api.github.com/repos/$1/tags" | \
#     grep zipball_url | grep -o 'https:[^"]*' | sort -n | tail -n 1
# }

# Download the main metamath.exe program latest version.
# GitHub doesn't provide a "latest" for tags, only for releases,
# so we will do it ourselves.
# rm -f metamath-program.zip
# wget -N http://us.metamath.org/downloads/metamath-program.zip
# latest_version="$(latest_zipball metamath/metamath-exe)"
# echo "metamath-exe latest_version=$latest_version"
# curl -L -o metamath-program.zip "$latest_version"

# Note: This "zipball" has an extra directory layer that incorporates
# the first characters of the commit ID in its name. We grab a zip because
# it's what was previously done, and also because unzip "-j" can remove levels.
# Note: If the main branch name changes (e.g., "master" to "main") change
# the branch being requested here.

curl -L -o metamath-program.zip \
     https://github.com/metamath/metamath-exe/zipball/master
<<<<<<< HEAD
mkdir -p metamath/
cd metamath/
#wget -N http://us.metamath.org/mpegif/mmbiblio.html
wget -N https://raw.githubusercontent.com/metamath/metamath-website-seed/main/mpegif/mmbiblio.html
cd ..
=======
>>>>>>> 3c87c2b2

# Store latest_version value inside metamath/ so we can get it later.
# printf '%s' "$latest_version" > metamath/.latest_version

rm -f symbols.tar.bz2 symbols.tgz

# Get symbols file. We used to get it from the Metamath website, but now the
# website is generated from version controlled files, so we need to
# get the symbols from our version controlled sources.
# wget -N http://us.metamath.org/downloads/symbols.tar.bz2
# (Github seems to require TLSv1_2 now, see #3444)

wget -N --secure-protocol=TLSv1_2 -O symbols.tgz https://github.com/metamath/symbols/tarball/main

# Untar the symbols in the current directory so we can use them
# (e.g., to test if they exist).
# Change the level of --strip-components to "1" to extract them into symbols/
tar --strip-components=2 -xzf symbols.tgz<|MERGE_RESOLUTION|>--- conflicted
+++ resolved
@@ -39,14 +39,6 @@
 
 curl -L -o metamath-program.zip \
      https://github.com/metamath/metamath-exe/zipball/master
-<<<<<<< HEAD
-mkdir -p metamath/
-cd metamath/
-#wget -N http://us.metamath.org/mpegif/mmbiblio.html
-wget -N https://raw.githubusercontent.com/metamath/metamath-website-seed/main/mpegif/mmbiblio.html
-cd ..
-=======
->>>>>>> 3c87c2b2
 
 # Store latest_version value inside metamath/ so we can get it later.
 # printf '%s' "$latest_version" > metamath/.latest_version
